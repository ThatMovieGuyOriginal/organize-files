--- conflicted
+++ resolved
@@ -1,6 +1,6 @@
 [tool.poetry]
 name = "organize-tool"
-version = "1.9.1"
+version = "1.10.0"
 description = "The file management automation tool"
 packages = [
     { include = "organize" },
@@ -47,11 +47,8 @@
 ipdb = "^0.12.0"
 sphinx = "^3.1.0"
 sphinx-rtd-theme = "^0.5.2"
-<<<<<<< HEAD
 mypy = "^0.812"
 flake8 = "^3.9.1"
-=======
->>>>>>> 8ab2dec3
 
 [build-system]
 requires = ["poetry-core>=1.0.0"]
